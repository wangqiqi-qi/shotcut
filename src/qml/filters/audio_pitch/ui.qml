/*
 * Copyright (c) 2020-2022 Meltytech, LLC
 *
 * This program is free software: you can redistribute it and/or modify
 * it under the terms of the GNU General Public License as published by
 * the Free Software Foundation, either version 3 of the License, or
 * (at your option) any later version.
 *
 * This program is distributed in the hope that it will be useful,
 * but WITHOUT ANY WARRANTY; without even the implied warranty of
 * MERCHANTABILITY or FITNESS FOR A PARTICULAR PURPOSE.  See the
 * GNU General Public License for more details.
 *
 * You should have received a copy of the GNU General Public License
 * along with this program.  If not, see <http://www.gnu.org/licenses/>.
 */
import QtQuick
import QtQuick.Controls
import QtQuick.Layouts
import Shotcut.Controls as Shotcut

Item {
    property bool blockUpdate: true
    property double startValue: 0
    property double middleValue: 0
    property double endValue: 0

    function getPosition() {
        return Math.max(producer.position - (filter.in - producer.in), 0);
    }

    function setControls() {
        var position = getPosition();
        blockUpdate = true;
        octaveSlider.value = filter.getDouble('octaveshift', position);
        frequencySlider.value = 1 / Math.pow(2, filter.getDouble('octaveshift', position));
        octaveKeyframesButton.checked = filter.keyframeCount('octaveshift') > 0 && filter.animateIn <= 0 && filter.animateOut <= 0;
        blockUpdate = false;
        octaveSlider.enabled = position <= 0 || (position >= (filter.animateIn - 1) && position <= (filter.duration - filter.animateOut)) || position >= (filter.duration - 1);
    }

    function updateFilter(position) {
        if (blockUpdate)
            return;
        if (position !== null) {
            if (position <= 0 && filter.animateIn > 0)
                startValue = octaveSlider.value;
            else if (position >= filter.duration - 1 && filter.animateOut > 0)
                endValue = octaveSlider.value;
            else
                middleValue = octaveSlider.value;
        }
        if (filter.animateIn > 0 || filter.animateOut > 0) {
            filter.resetProperty('octaveshift');
            octaveKeyframesButton.checked = false;
            if (filter.animateIn > 0) {
                filter.set('octaveshift', startValue, 0);
                filter.set('octaveshift', middleValue, filter.animateIn - 1);
            }
            if (filter.animateOut > 0) {
                filter.set('octaveshift', middleValue, filter.duration - filter.animateOut);
                filter.set('octaveshift', endValue, filter.duration - 1);
            }
        } else if (!octaveKeyframesButton.checked) {
            filter.resetProperty('octaveshift');
            filter.set('octaveshift', middleValue);
        } else if (position !== null) {
            filter.set('octaveshift', octaveSlider.value, position);
        }
    }

    width: 200
    height: 50
    Component.onCompleted: {
        if (filter.isNew) {
            // Set default parameter values
            filter.set('octaveshift', 0);
            filter.savePreset(preset.parameters);
        } else {
            middleValue = filter.getDouble('octaveshift', filter.animateIn);
            if (filter.animateIn > 0)
                startValue = filter.getDouble('octaveshift', 0);
            if (filter.animateOut > 0)
                endValue = filter.getDouble('octaveshift', filter.duration - 1);
        }
        setControls();
    }

    Connections {
        function onChanged() {
            setControls();
        }

        function onInChanged() {
            updateFilter(null);
        }

        function onOutChanged() {
            updateFilter(null);
        }

        function onAnimateInChanged() {
            updateFilter(null);
        }

        function onAnimateOutChanged() {
            updateFilter(null);
        }

        function onPropertyChanged(name) {
            setControls();
        }

        target: filter
    }

    Connections {
        function onPositionChanged() {
            if (filter.animateIn > 0 || filter.animateOut > 0) {
                setControls();
            } else {
                blockUpdate = true;
                octaveSlider.value = filter.getDouble('octaveshift', getPosition());
                blockUpdate = false;
                octaveSlider.enabled = true;
            }
        }

        target: producer
    }

    GridLayout {
        columns: 4
        anchors.fill: parent
        anchors.margins: 8

        Label {
            text: qsTr('Preset')
            Layout.alignment: Qt.AlignRight
        }

        Shotcut.Preset {
            id: preset

            Layout.columnSpan: parent.columns - 1
            parameters: ['octaveshift']
            onBeforePresetLoaded: {
                filter.resetProperty(parameters[0]);
            }
            onPresetSelected: {
                setControls();
                middleValue = filter.getDouble(parameters[0], filter.animateIn);
                if (filter.animateIn > 0)
                    startValue = filter.getDouble(parameters[0], 0);
                if (filter.animateOut > 0)
                    endValue = filter.getDouble(parameters[0], filter.duration - 1);
            }
        }

        Label {
            text: qsTr('Octave Shift')
            Layout.alignment: Qt.AlignRight

            Shotcut.HoverTip {
                text: qsTr('Specify the pitch shift in octaves.\n-1 shifts down an octave.\n+1 shifts up an octave.\n0 is unchanged.')
            }
        }

        Shotcut.SliderSpinner {
            id: octaveSlider

            minimumValue: -2
            maximumValue: 2
            decimals: 6
            stepSize: 1 / 12 // 12 half steps in an octave
            spinnerWidth: 100
<<<<<<< HEAD
            onValueChanged: {
                updateFilter(getPosition());
                if (frequencySlider.noUpdate == false)
                    frequencySlider.value = 1 / Math.pow(2, value);
            }
=======
            onValueChanged: updateFilter(getPosition())
>>>>>>> 9e6e4823
        }

        Shotcut.UndoButton {
            onClicked: octaveSlider.value = 0
        }

        Shotcut.KeyframesButton {
            id: octaveKeyframesButton

            onToggled: {
                if (checked) {
                    blockUpdate = true;
                    filter.clearSimpleAnimation('octaveshift');
                    blockUpdate = false;
                    filter.set('octaveshift', octaveSlider.value, getPosition());
                } else {
                    filter.resetProperty('octaveshift');
                    filter.set('octaveshift', octaveSlider.value);
                }
            }
        }

        Label {
            text: qsTr('Speed Compensation')
            Layout.alignment: Qt.AlignRight

            Shotcut.HoverTip {
                text: qsTr('Specify the speed change that should be compensated for.\n2x will halve the pitch to compensate for the speed being doubled.')
            }
        }

        Shotcut.SliderSpinner {
            id: frequencySlider

            minimumValue: 0.25
            maximumValue: 4
            decimals: 6
            spinnerWidth: 100
            suffix: ' x'
            enabled: octaveSlider.enabled
            onValueChanged: octaveSlider.value = Math.log(1 / value) / Math.log(2)
        }

        Item {
            Layout.columnSpan: 2
        }

        Item {
            Layout.fillHeight: true
        }
    }
}<|MERGE_RESOLUTION|>--- conflicted
+++ resolved
@@ -174,15 +174,7 @@
             decimals: 6
             stepSize: 1 / 12 // 12 half steps in an octave
             spinnerWidth: 100
-<<<<<<< HEAD
-            onValueChanged: {
-                updateFilter(getPosition());
-                if (frequencySlider.noUpdate == false)
-                    frequencySlider.value = 1 / Math.pow(2, value);
-            }
-=======
             onValueChanged: updateFilter(getPosition())
->>>>>>> 9e6e4823
         }
 
         Shotcut.UndoButton {
