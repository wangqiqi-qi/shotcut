/*
<<<<<<< HEAD
 * Copyright (c) 2013-2016 Meltytech, LLC
=======
 * Copyright (c) 2013-2017 Meltytech, LLC
>>>>>>> e2dfbc45
 * Author: Dan Dennedy <dan@dennedy.org>
 *
 * This program is free software: you can redistribute it and/or modify
 * it under the terms of the GNU General Public License as published by
 * the Free Software Foundation, either version 3 of the License, or
 * (at your option) any later version.
 *
 * This program is distributed in the hope that it will be useful,
 * but WITHOUT ANY WARRANTY; without even the implied warranty of
 * MERCHANTABILITY or FITNESS FOR A PARTICULAR PURPOSE.  See the
 * GNU General Public License for more details.
 *
 * You should have received a copy of the GNU General Public License
 * along with this program.  If not, see <http://www.gnu.org/licenses/>.
 */

import QtQuick 2.0
import QtQuick.Controls 1.0

Rectangle {
    property int index: 0
    property real timeScale: 1.0
    property int stepSize: Math.round(136 * Math.max(1.0, timeScale))

    SystemPalette { id: activePalette }

    id: rulerTop
    enabled: false
    height: 24
    color: activePalette.base

    Repeater {
        model: parent.width / stepSize
        Rectangle {
            anchors.bottom: rulerTop.bottom
            height: 18
            width: 1
            color: activePalette.windowText
            x: index * stepSize
<<<<<<< HEAD
        }
    }
    Repeater {
        model: parent.width / stepSize / 4
        Label {
            anchors.bottom: rulerTop.bottom
            anchors.bottomMargin: 2
            color: activePalette.windowText
            x: index * stepSize * 4 + 2
            text: application.timecode(index * stepSize * 4 / timeScale)
            font.pointSize: 7.5
=======
            Label {
                anchors.left: parent.right
                anchors.leftMargin: 2
                anchors.bottom: parent.bottom
                anchors.bottomMargin: 2
                color: activePalette.windowText
                x: index * stepSize + 2
                text: timeline.timecode(index * stepSize / timeScale)
                font.pointSize: 7.5
            }
>>>>>>> e2dfbc45
        }
    }
}<|MERGE_RESOLUTION|>--- conflicted
+++ resolved
@@ -1,9 +1,5 @@
 /*
-<<<<<<< HEAD
- * Copyright (c) 2013-2016 Meltytech, LLC
-=======
  * Copyright (c) 2013-2017 Meltytech, LLC
->>>>>>> e2dfbc45
  * Author: Dan Dennedy <dan@dennedy.org>
  *
  * This program is free software: you can redistribute it and/or modify
@@ -43,19 +39,6 @@
             width: 1
             color: activePalette.windowText
             x: index * stepSize
-<<<<<<< HEAD
-        }
-    }
-    Repeater {
-        model: parent.width / stepSize / 4
-        Label {
-            anchors.bottom: rulerTop.bottom
-            anchors.bottomMargin: 2
-            color: activePalette.windowText
-            x: index * stepSize * 4 + 2
-            text: application.timecode(index * stepSize * 4 / timeScale)
-            font.pointSize: 7.5
-=======
             Label {
                 anchors.left: parent.right
                 anchors.leftMargin: 2
@@ -63,10 +46,9 @@
                 anchors.bottomMargin: 2
                 color: activePalette.windowText
                 x: index * stepSize + 2
-                text: timeline.timecode(index * stepSize / timeScale)
+                text: application.timecode(index * stepSize / timeScale)
                 font.pointSize: 7.5
             }
->>>>>>> e2dfbc45
         }
     }
 }