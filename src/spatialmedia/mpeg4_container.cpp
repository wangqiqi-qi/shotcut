--- conflicted
+++ resolved
@@ -22,7 +22,6 @@
 
 #include "mpeg4_container.h"
 
-<<<<<<< HEAD
 // 【构造函数】：初始化MP4容器对象
 // 【功能】：设置MP4文件的关键原子指针和初始状态
 Mpeg4Container::Mpeg4Container ( )
@@ -181,7 +180,6 @@
     Box *pBox = *it++; 
     pBox->save ( fsIn, fsOut, iDelta );  // 递归保存，自动处理索引更新
   }
-=======
 Mpeg4Container::Mpeg4Container()
     : Container()
 {
@@ -285,5 +283,4 @@
         Box *pBox = *it++;
         pBox->save(fsIn, fsOut, iDelta);
     }
->>>>>>> 2e810c2b
 }