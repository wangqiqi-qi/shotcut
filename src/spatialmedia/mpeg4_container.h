--- conflicted
+++ resolved
@@ -17,17 +17,14 @@
  * 
  ****************************************************************************/
 
-<<<<<<< HEAD
 // 【文件说明】：MPEG4处理类头文件
 // 【功能】：定义MP4/MOV文件加载和原子操作的顶层容器类接口
 // 【特性】：支持完整的MP4文件结构管理和关键原子识别
-=======
 // MPEG4 processing classes.
 //
 // Functions for loading MP4/MOV files and manipulating boxes.
 
 #include "box.h"
->>>>>>> 2e810c2b
 #include "constants.h"
 #include "container.h"
 
@@ -37,7 +34,6 @@
 class Mpeg4Container : public Container
 {
 public:
-<<<<<<< HEAD
     // 【构造函数】：初始化MP4容器
     Mpeg4Container ( );
     
@@ -94,7 +90,6 @@
   // - 计算方式：m_pFirstMDatBox->m_iPosition + m_pFirstMDatBox->m_iHeaderSize
   // - 用途：在文件保存时计算偏移量变化，用于更新索引表
   uint32_t m_iFirstMDatPos;
-=======
     Mpeg4Container();
     virtual ~Mpeg4Container();
 
@@ -110,5 +105,4 @@
     Box *m_pFTYPBox;
     Mpeg4Container *m_pFirstMDatBox;
     uint32_t m_iFirstMDatPos;
->>>>>>> 2e810c2b
 };