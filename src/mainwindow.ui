--- conflicted
+++ resolved
@@ -834,7 +834,6 @@
     <string>Show</string>
    </property>
   </action>
-<<<<<<< HEAD
   <action name="actionKeyframes">
    <property name="icon">
     <iconset theme="chronometer" resource="../icons/resources.qrc">
@@ -845,14 +844,14 @@
    </property>
    <property name="toolTip">
     <string>Keyframes</string>
-=======
+   </property>
+  </action>
   <action name="actionNew">
    <property name="text">
     <string>New</string>
    </property>
    <property name="shortcut">
     <string>Ctrl+N</string>
->>>>>>> e2dfbc45
    </property>
   </action>
  </widget>
