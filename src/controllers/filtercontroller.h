/*
 * Copyright (c) 2014-2025 Meltytech, LLC
 *
 * This program is free software: you can redistribute it and/or modify
 * it under the terms of the GNU General Public License as published by
 * the Free Software Foundation, either version 3 of the License, or
 * (at your option) any later version.
 *
 * This program is distributed in the hope that it will be useful,
 * but WITHOUT ANY WARRANTY; without even the implied warranty of
 * MERCHANTABILITY or FITNESS FOR A PARTICULAR PURPOSE.  See the
 * GNU General Public License for more details.
 *
 * You should have received a copy of the GNU General Public License
 * along with this program.  If not, see <http://www.gnu.org/licenses/>.
 */

#ifndef FILTERCONTROLLER_H
#define FILTERCONTROLLER_H

#include "models/attachedfiltersmodel.h"
#include "models/metadatamodel.h"
#include "models/motiontrackermodel.h"
#include "qmltypes/qmlfilter.h"
#include "qmltypes/qmlmetadata.h"

#include <QFuture>
#include <QObject>
#include <QScopedPointer>

class QTimerEvent;

/**
 * @class FilterController
 * @brief 滤镜控制器
 * 
 * 这是管理 Shotcut 中所有滤镜功能的核心类。它作为 C++ 后端和 QML 前端之间的桥梁，
 * 负责加载滤镜元数据、管理当前选中的滤镜以及处理滤镜与时间线/片段的交互。
 * 
 * 主要功能：
 * - 提供对所有可用滤镜元数据的访问（`metadataModel`）。
 * - 管理当前附加到某个 Producer 上的滤镜列表（`attachedModel`）。
 * - 提供对当前选中滤镜的访问（`currentFilter`）。
 * - 处理滤镜的添加、移除和更新。
 * - 与撤销/重做系统集成。
 */
class FilterController : public QObject
{
    Q_OBJECT

public:
    /**
     * @brief 构造函数。
     * @param parent 父 QObject。
     */
    explicit FilterController(QObject *parent = 0);

    /**
     * @brief 返回元数据模型。
     * @return 指向 MetadataModel 的指针，该模型包含所有可用滤镜的信息。
     */
    MetadataModel *metadataModel();

    /**
     * @brief 返回运动跟踪模型。
     * @return 指向 MotionTrackerModel 的指针。
     */
    MotionTrackerModel *motionTrackerModel() { return &m_motionTrackerModel; }

    /**
     * @brief 返回附加滤镜模型。
     * @return 指向 AttachedFiltersModel 的指针，该模型包含当前 Producer 上的所有滤镜。
     */
    AttachedFiltersModel *attachedModel();

    /**
     * @brief 根据唯一 ID 获取滤镜元数据。
     * @param id 滤镜的唯一标识符。
     * @return 指向 QmlMetadata 的指针，如果未找到则返回 nullptr。
     */
    QmlMetadata *metadata(const QString &id);

    /**
     * @brief 根据 MLT 服务获取滤镜元数据。
     * @param service 指向 MLT 服务的指针。
     * @return 指向 QmlMetadata 的指针。
     */
    QmlMetadata *metadataForService(Mlt::Service *service);

    /**
     * @brief 返回当前选中的滤镜对象。
     * @return 指向 QmlFilter 的智能指针，如果没有选中滤镜则为 nullptr。
     */
    QmlFilter *currentFilter() const { return m_currentFilter.data(); }

    /**
     * @brief 检查是否选中了输出轨道（即主时间线轨道）。
     * @return 如果选中了输出轨道且其上没有滤镜，则返回 true。
     */
    bool isOutputTrackSelected() const;

    /**
     * @brief 当发生撤销或重做操作时调用。
     * @param service 受影响的 MLT 服务。
     */
    void onUndoOrRedo(Mlt::Service &service);

    /**
     * @brief 返回当前选中滤镜在附加模型中的索引。
     * @return 当前滤镜的索引。
     */
    int currentIndex() const { return m_currentFilterIndex; }

    /**
     * @brief 添加或编辑一个滤镜。
     * 如果已存在具有相同关键属性的滤镜，则编辑它；否则，添加一个新的。
     * @param filter 要添加或编辑的 MLT 滤镜。
     * @param key_properties 用于判断是否为同一滤镜的关键属性列表。
     */
    void addOrEditFilter(Mlt::Filter *filter, const QStringList &key_properties);

    /**
     * @brief 根据轨道转场服务设置混合模式的可见性。
     * @param service 转场服务的名称。
     */
    void setTrackTransitionService(const QString &service);

protected:
    /**
     * @brief 重写 QObject 的定时器事件。
     * 用于在事件循环启动后立即加载滤镜元数据。
     */
    void timerEvent(QTimerEvent *) override;

signals:
    /**
     * @brief 当前选中的滤镜发生变化时发射。
     * @param filter 新的当前滤镜对象。
     * @param meta 新的当前滤镜的元数据。
     * @param index 新的当前滤镜的索引。
     */
    void currentFilterChanged(QmlFilter *filter, QmlMetadata *meta, int index);

    /**
     * @brief 状态消息发生变化时发射（例如，添加重复滤镜失败）。
     * @param 状态消息字符串。
     */
    void statusChanged(QString);

    /**
     * @brief 当前滤镜的属性发生变化时发射。
     * @param 指向已更改的 MLT 服务的指针。
     */
    void filterChanged(Mlt::Service *);

    /**
     * @brief 发生了撤销或重做操作时发射。
     */
    void undoOrRedo();

public slots:
    /**
     * @brief 设置当前正在操作的 Producer（例如，时间线上选中的片段）。
     * @param producer 指向 MLT Producer 的指针。
     */
    void setProducer(Mlt::Producer *producer = 0);

    /**
     * @brief 设置当前选中的滤镜。
     * @param attachedIndex 在附加滤镜模型中的索引。
     */
    void setCurrentFilter(int attachedIndex);

    /**
     * @brief 当淡入效果发生变化时调用。
     */
    void onFadeInChanged();

    /**
     * @brief 当淡出效果发生变化时调用。
     */
    void onFadeOutChanged();

    /**
     * @brief 当增益（音量）发生变化时调用。
     */
    void onGainChanged();

    /**
     * @brief 当服务的入点发生变化时调用。
     * @param delta 入点的变化量。
     * @param service 受影响的服务，如果为 nullptr，则应用于当前滤镜。
     */
    void onServiceInChanged(int delta, Mlt::Service *service = 0);

    /**
     * @brief 当服务的出点发生变化时调用。
     * @param delta 出点的变化量。
     * @param service 受影响的服务，如果为 nullptr，则应用于当前滤镜。
     */
    void onServiceOutChanged(int delta, Mlt::Service *service = 0);

    /**
     * @brief 移除当前选中的滤镜。
     */
    void removeCurrent();

    /**
     * @brief 当 Producer 发生变化时调用（例如，轨道名称改变）。
     */
    void onProducerChanged();

    /**
     * @brief 暂停当前滤镜的撤销跟踪。
     * 在执行一系列不应被记录为单独撤销步骤的操作时使用。
     */
    void pauseUndoTracking();

    /**
     * @brief 恢复当前滤镜的撤销跟踪。
     */
    void resumeUndoTracking();

private slots:
    /**
     * @brief 处理附加滤镜模型的变化（例如滤镜被禁用）。
     */
    void handleAttachedModelChange();

    /**
     * @brief 处理附加滤镜模型即将重置的信号。
     */
    void handleAttachedModelAboutToReset();

    /**
     * @brief 向元数据模型添加一个新的元数据对象。
     * @param meta 要添加的 QmlMetadata 对象。
     */
    void addMetadata(QmlMetadata *);

    /**
     * @brief 处理附加滤镜模型中行即将被移除的信号。
     */
    void handleAttachedRowsAboutToBeRemoved(const QModelIndex &parent, int first, int last);

    /**
     * @brief 处理附加滤镜模型中行被移除后的信号。
     */
    void handleAttachedRowsRemoved(const QModelIndex &parent, int first, int last);

    /**
     * @brief 处理附加滤镜模型中行被插入后的信号。
     */
    void handleAttachedRowsInserted(const QModelIndex &parent, int first, int last);

    /**
     * @brief 处理添加重复滤镜失败的情况。
     * @param index 失败的滤镜索引。
     */
    void handleAttachDuplicateFailed(int index);

    /**
     * @brief 当 QML 滤镜的属性发生变化时调用。
     * @param name 发生变化的属性名。
     */
    void onQmlFilterChanged(const QString &name);

public slots:
    void exportCurrentFrame();

private:
    /**
     * @brief 从文件加载滤镜组合。
     */
    void loadFilterSets();

    /**
     * @brief 从 QML 文件加载所有滤镜的元数据。
     */
    void loadFilterMetadata();

<<<<<<< HEAD
    QFuture<void> m_future; ///< 用于异步加载的 QFuture 对象（在代码中未使用）。
    QScopedPointer<QmlFilter> m_currentFilter; ///< 当前选中的滤镜对象，使用智能指针管理。
    Mlt::Service m_mltService; ///< 当前选中滤镜的 MLT 服务。
    MetadataModel m_metadataModel; ///< 元数据模型实例。
    MotionTrackerModel m_motionTrackerModel; ///< 运动跟踪模型实例。
    AttachedFiltersModel m_attachedModel; ///< 附加滤镜模型实例。
    int m_currentFilterIndex; ///< 当前选中滤镜在附加模型中的索引。
=======
    QFuture<void> m_future;
    QScopedPointer<QmlFilter> m_currentFilter;
    Mlt::Service m_mltService;
    MetadataModel m_metadataModel;
    MotionTrackerModel m_motionTrackerModel;
    AttachedFiltersModel m_attachedModel;
    int m_currentFilterIndex;
    QImage getCurrentFrameAsImage(int position);
>>>>>>> 99569656
};

#endif // FILTERCONTROLLER_H<|MERGE_RESOLUTION|>--- conflicted
+++ resolved
@@ -279,7 +279,6 @@
      */
     void loadFilterMetadata();
 
-<<<<<<< HEAD
     QFuture<void> m_future; ///< 用于异步加载的 QFuture 对象（在代码中未使用）。
     QScopedPointer<QmlFilter> m_currentFilter; ///< 当前选中的滤镜对象，使用智能指针管理。
     Mlt::Service m_mltService; ///< 当前选中滤镜的 MLT 服务。
@@ -287,16 +286,7 @@
     MotionTrackerModel m_motionTrackerModel; ///< 运动跟踪模型实例。
     AttachedFiltersModel m_attachedModel; ///< 附加滤镜模型实例。
     int m_currentFilterIndex; ///< 当前选中滤镜在附加模型中的索引。
-=======
-    QFuture<void> m_future;
-    QScopedPointer<QmlFilter> m_currentFilter;
-    Mlt::Service m_mltService;
-    MetadataModel m_metadataModel;
-    MotionTrackerModel m_motionTrackerModel;
-    AttachedFiltersModel m_attachedModel;
-    int m_currentFilterIndex;
     QImage getCurrentFrameAsImage(int position);
->>>>>>> 99569656
 };
 
 #endif // FILTERCONTROLLER_H